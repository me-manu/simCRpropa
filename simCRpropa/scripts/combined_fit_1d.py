import logging
import sys
import matplotlib.pyplot as plt
import numpy as np
import yaml
import glob
import argparse
import os
from gammapy.datasets import Datasets
from gammapy.modeling.models import (
    ExpCutoffPowerLawSpectralModel, 
    SkyModel,
    EBLAbsorptionNormSpectralModel
)
from gammapy.modeling import Fit
from gammapy.estimators import FluxPointsEstimator
from astropy.convolution import Gaussian2DKernel
from astropy import units as u
from simCRpropa.cascmaps import CascMap
from simCRpropa.cascmodels import (
    CascadeSpectralModel,
    PriorSpectrumDatasetOnOff
)
from regions import CircleSkyRegion
from astropy.coordinates import Angle
from simCRpropa.fermiinterp import LogLikeCubeFermi
from myplot.spectrum import SEDPlotter
from matplotlib.colors import LinearSegmentedColormap


def convert(data):
    if isinstance(data, bytes):  return data.decode('ascii')
    if isinstance(data, dict):   return dict(map(convert, data.items()))
    if isinstance(data, tuple):  return map(convert, data)
    return data


# set logging level
def init_logging(level="INFO"):
    logging.basicConfig(level=level,
                        stream=sys.stderr,
                        format='\033[0;36m%(filename)10s:\033[0;35m%(lineno)4s\033[0;0m --- %(levelname)7s: %(message)s')
    logging.addLevelName(logging.DEBUG, 
                         "\033[1;32m%s\033[1;0m" % logging.getLevelName(logging.DEBUG))
    logging.addLevelName(logging.INFO, 
                         "\033[1;36m%s\033[1;0m" % logging.getLevelName(logging.INFO))
    logging.addLevelName(logging.WARNING, 
                         "\033[1;31m%s\033[1;0m" % logging.getLevelName(logging.WARNING))
    logging.addLevelName(logging.ERROR, 
                         "\033[1;41m%s\033[1;0m" % logging.getLevelName(logging.ERROR))

# Create my own colormap
colors = [
            (0, 0, 0),
            plt.cm.tab10(0.),
            plt.cm.tab10(0.1),
            (1, 1, 1)
         ] 
cmap_name = "my_cmap"
cm = LinearSegmentedColormap.from_list(
        cmap_name, colors, N=200)
plt.register_cmap(cmap=cm)


if __name__ == '__main__':
    usage = "usage: %(prog)s --conf config.yaml"
    description = "Run the combined fermi and HESS fit"
    parser = argparse.ArgumentParser(usage=usage,description=description)
    parser.add_argument('-c', '--conf', required=True)
    parser.add_argument('--select-source')
    parser.add_argument('--select-bfield', type=float)
    parser.add_argument('--plots', action="store_true", help="Create plots")

    args = parser.parse_args()
    init_logging()

    with open(args.conf) as f:
        config = yaml.safe_load(f)

    # the region in which
    # we'll calculate the cascade contribution
    on_radius = Angle("{0:f} deg".format(config['global']['on_radius']))

    # the magnetic fields
    b_fields = config['global']['b_fields']

    # suppress runtime warnings
    np.seterr(divide='ignore', invalid='ignore')

    # initialize result arrays
    stat_results = {src: np.zeros(len(b_fields)) for src in config.keys() if not src == 'global'}
    stat_results = {src + '_fermi_only': np.zeros(len(b_fields)) for src in config.keys() if not src == 'global'}
    stat_results['tot'] = np.zeros(len(b_fields))

    # loop through the sources:
    for src in config.keys():
        if src == 'global':
            continue

        if args.select_source is not None:
            if not src == args.select_source:
                continue

        logging.info(f" ====== {src} ======= ")

        logging.info("Loading IACT datasets...")
        # read 3d data set
        dataset_3d = Datasets.read(config['global']['iact_dataset_3d'].replace("*", src))
        geom = dataset_3d[0].geoms['geom']
        on_region = CircleSkyRegion(center=geom.center_skydir, radius=on_radius)

        # Load the 1D data set
        dataset_1d_file = config['global']['iact_dataset_1d'].replace("*", src)
        if os.path.exists(dataset_1d_file.replace(".yaml", "_stacked.yaml")):
            logging.info("Loading stacked dataset...")
            dataset_stack = Datasets.read(dataset_1d_file.replace(".yaml", "_stacked.yaml"))
        else:
            dataset_1d = Datasets.read(config['global']['iact_dataset_1d'].replace("*", src))
            # stack reduce the data set
            logging.info("stacking datasets...")
            dataset_stack = Datasets([dataset_1d.stack_reduce()])
            dataset_stack.write(dataset_1d_file.replace(".yaml", "_stacked.yaml"))

        # load fermi SED for plotting
        logging.info("Loading Fermi files")
        sed_file = glob.glob(config['global']['fermi_sed'].replace("*", src, 1))[0]
        sed = np.load(sed_file, allow_pickle=True, encoding='latin1').flat[0]

        # load fermi best fit
        avg_file = config['global']['fermi_avg'].replace("*", src)
        d = np.load(avg_file,
                    allow_pickle=True, encoding="latin1").flat[0]
        src_fgl_name = d['config']['selection']['target']
        src_dict = convert(d['sources'])[src_fgl_name]

        # important to get the scale
        # since interpolation of fermi llh was done with prefactor
        # corresponding to this scale
        logging.info("Loading Fermi Likelihood cube")
        llh_file = config['global']['llh_fermi_file']
        llh = LogLikeCubeFermi(llh_file)
        llh.get_llh_one_source(src, norm_key='dnde_src')

        # Define the model for the intrinsic / observed blazar spectrum
        epl = ExpCutoffPowerLawSpectralModel(
            amplitude=1e-12 * u.Unit("cm-2 s-1 TeV-1"),
            index=1.6 * u.dimensionless_unscaled,
            lambda_=0.1 * u.Unit("TeV-1"),
            reference=1 * u.TeV,
        )
        epl.parameters['lambda_'].min = 0.
        epl.parameters['lambda_'].max = 1.

        ebl = EBLAbsorptionNormSpectralModel.read(filename=config['global']['gammapy_ebl_file'],
                                                  redshift=config[src]['z_src'])

        obs = epl * ebl

        # fit the point source model
        # without the cascade
        logging.info("Fitting IACT data with point source")
        ps_model = SkyModel(spectral_model=obs.copy(), name='ps')
        dataset_stack[0].models = ps_model
        fit_1d = Fit(dataset_stack)
        fit_result_ps = fit_1d.run(optimize_opts=dict(print_level=1,
                                                      tol=0.1,
                                                      migrad_opts=dict(ncall=1000)
                                                      )
                                   )

        ps_model.parameters.to_table()
        ps_model_table = ps_model.spectral_model.model1.parameters.to_table()
        logging.info(f"Final point source parameters:\n{ps_model_table}")

        # save fit point source fit result
        stat_results[src + "_ps"] = fit_result_ps.total_stat

        # compute flux points
        e_min, e_max = dataset_stack[0].energy_range[0].value, 15.
        energy_edges = np.logspace(np.log10(e_min), np.log10(e_max), 10) * u.TeV

        fpe = FluxPointsEstimator(energy_edges=energy_edges, source=ps_model.name)
<<<<<<< HEAD
        flux_points = fpe.run(datasets=[dataset_stack])
=======
        flux_points = fpe.run(datasets=dataset_stack)
        flux_points.table_formatted
>>>>>>> 2c387515
        flux_points.table["is_ul"] = flux_points.table["ts"] < 4

        # plot the model and flux points
        if args.plots:
            fig = plt.figure(dpi=150)
            ax = fig.add_subplot(111)
            flux_points.plot(ax=ax, energy_power=2.)
            ps_model.spectral_model.plot(ax=ax, energy_range=[e_min, e_max] * u.TeV, energy_power=2)
            ps_model.spectral_model.plot_error(ax=ax, energy_range=[e_min, e_max] * u.TeV, energy_power=2.)
            ax.grid()
            fig.savefig(f"plots/{src:s}_ebl_epl.png")
            plt.close("all")

        # loop over magnetic fields
        for ib, B in enumerate(b_fields):
            if args.select_bfield is not None:
                if not B == args.select_bfield:
                    continue

            logging.info(f" ------ B = {B:.2e} ------- ")

            # Load the cascade
            # generate a casc map with low
            # spatial resolution to speed up calcuations
            casc_file = config['global']['casc_file'].replace("*", "{0:.3f}".format(config[src]['z_casc']), 1)
            casc_file = casc_file.replace("*", "{0:.2e}".format(B))
            casc_1d = CascMap.gen_from_hd5f(casc_file,
                                            skycoord=geom.center_skydir,
                                            width=2 * np.round(on_radius.value / geom.pixel_scales[0].value, 0) *
                                                            geom.pixel_scales[0].value,
                                            binsz=geom.pixel_scales[0].value,
                                            ebins=21,
                                            id_detection=22,
                                            smooth_kwargs={'kernel': Gaussian2DKernel, 'threshold': 2., 'steps': 50}
                                            )

            # Initialize the cascade model
            # use the best fit model for the intrinsic spectrum
            logging.info("Initializing cascade model ...")
            casc_spec = CascadeSpectralModel(casc_1d,
                                             ps_model.spectral_model.model1.copy(),
                                             ebl, on_region,
                                             rotation=config['global']['rotation'] * u.deg,
                                             tmax=config['global']['tmax'] * u.yr,
                                             bias=0. * u.dimensionless_unscaled,
                                             energy_unit_spectral_model="TeV",
                                             use_gammapy_interp=False
                                             )


            # Plot the total model
            if args.plots:
                fig = plt.figure(dpi=150)
                ax = fig.add_subplot(111)

                e_range = [1e-3, 10.] * u.TeV
                casc_spec.add_primary = True
                casc_spec.plot(ax=ax, energy_range=e_range, energy_power=2)
                ps_model.spectral_model.plot(ax=ax, energy_range=e_range, energy_power=2)
                casc_spec.add_primary = False
                casc_spec.plot(ax=ax, energy_range=e_range, energy_power=2)
                casc_spec.add_primary = True
                plt.ylim(1e-15, 3e-12)

                ax.grid()
                fig.savefig(f"plots/{src:s}_B{B}_casc+ps_models.png")
                plt.close("all")

            # Perform the fit with the cascade
            casc_model = SkyModel(spectral_model=casc_spec, name='casc')

            # limit the parameter ranges and change the tolerance

            # index
            casc_model.parameters['index'].min = llh.params['Index'].min()
            casc_model.parameters['index'].max = llh.params['Index'].max()

            # amplitude
            casc_model.parameters['amplitude'].min = casc_model.parameters['amplitude'].value / 10.
            casc_model.parameters['amplitude'].max = casc_model.parameters['amplitude'].value * 10.

            # cutoff
            casc_model.parameters['lambda_'].min = 1. / llh.params['Cutoff'].max()
            casc_model.parameters['lambda_'].max = 1. / llh.params['Cutoff'].min()
            casc_model.parameters['lambda_'].frozen = config['global']['fix_cutoff']

            # bias between Fermi and HESS
            casc_model.parameters['bias'].value = 0.
            casc_model.parameters['bias'].frozen = config['global']['fix_bias']

            logging.info(f"Initial parameters:\n{casc_model.parameters.to_table()}")

            # interpolate the fermi likelihood for the right B field
            # TODO: changes necessary if more than one coherence length or theta jet used
            idb = np.where(llh.params["B"] == B)[0][0]
            llh.interp_llh(llh.params["B"][idb],   # choose a B field - should match casc file
                           llh.params["maxTurbScale"][0],   # choose a turb scale - should match casc file
                           llh.params["th_jet"][0],  # choose a jet opening angle - should match casc file
                           method='linear',
                          )

            # plot the interpolation
            if args.plots:
                fig = plt.figure(dpi=150)
                ax = fig.add_subplot(111)

                # plot a likelihood surface
                # choose a slice in cut off energy
                cut_id = 1
                # build a grid of indices and norms
                ii, nn = np.meshgrid(llh._params["Index"], llh.log_norm_array, indexing='ij')
                # plot the log likehood grid
                dlogl = 2. * (llh._llh_grid[cut_id] - llh._llh_grid[cut_id].max())
                im = ax.pcolormesh(ii, nn, dlogl, cmap=cmap_name, vmin=-10, vmax=0)
                ax.annotate("$E_\mathrm{{cut}} = {0:.0f}$TeV".format(llh.params["Cutoff"][cut_id]),
                             xy=(0.05,0.95), xycoords='axes fraction', color='w', va='top',
                             fontsize='x-large'
                             )
                ax.colorbar(im, label='$\ln\mathcal{L}$')
                ax.tick_params(direction='out')
                plt.xlabel("$\Gamma$")
                plt.ylabel("$\log_{10}(N)$")
                plt.grid(color='0.7', ls=':')
                plt.subplots_adjust(bottom=0.2, left=0.2)
                fig.savefig("plots/{1:s}_lnl_fermi_grid_Ecut{0:.0f}TeV_B{2}.png".format(
                    llh.params["Cutoff"][cut_id], src, B))
                plt.close("all")

            # initialize prior data set
            logging.info("Initializing data set with priors")
            ds = dataset_stack[0].copy()
            prior_stack = PriorSpectrumDatasetOnOff.from_spectrum_dataset_fermi_interp(ds,
                                                                                       llh_fermi_interp=None
                                                                                       )
            # add the interpolator to the data set
            prior_stack.llh_fermi_interp = llh.interp

            # add the reference energy at which interpolation was performed (in MeV)
            prior_stack.ref_energy = src_dict['spectral_pars']['Scale']['value']

            prior_stack.models = casc_model

            logging.info("Performing combined fit")
            fit_casc = Fit([prior_stack])
            fit_result_casc = fit_casc.run(optimize_opts=dict(print_level=2,
                                                              tol=10.,
                                                              migrad_opts=dict(ncall=1000)
                                                              )
                                           )
            logging.info(f"Parameters after fit:\n{casc_model.parameters.to_table()}")

            # plot the flux points
<<<<<<< HEAD
            if args.plots:
                fig = plt.figure(dpi=150)
                ax = flux_points.plot(energy_power=2., label='data', marker='o', fig=fig)

                # plot the final model
                e_range = [1e-3, 10.] * u.TeV
                # total model
                casc_model.spectral_model.add_primary = True
                casc_model.spectral_model.plot(ax=ax, energy_range=e_range, energy_power=2, label='Total', color='k')
                casc_model.spectral_model.plot_error(ax=ax, energy_range=e_range, energy_power=2)
                # point source
                obs_model = casc_model.spectral_model.intrinsic_spectral_model * casc_model.spectral_model.ebl
                obs_model.plot(ax=ax, energy_range=e_range, energy_power=2, label='Point source', color='k', ls='--')

                # cascade
                casc_model.spectral_model.add_primary = False
                casc_model.spectral_model.plot(ax=ax,
                                               energy_range=e_range,
                                               energy_power=2,
                                               label='Cascade',
                                               color='k',
                                               ls='-.')
                casc_model.spectral_model.add_primary = True

                # fermi SED
                SEDPlotter.plot_sed(sed, ax=ax, ms=6.,
                                    marker='o',
                                    color='0.7',
                                    mec='0.7',
                                    alpha=1.,
                                    noline=False,
                                    band_alpha=0.5,
                                    line_alpha=1.,
                                    band_linestyle='-',
                                    label="Fermi",
                                    flux_unit='TeV cm-2 s-1',
                                    energy_unit='TeV',
                                    print_name=False
                                    )

                ax.legend(loc='lower center')
                plt.ylim(3e-15, 2e-10)
                plt.xlim(1e-3, 2e1)
                fig.savefig(f"plots/final_fits_{src:s}_b{B}.png")

            # save total stat results
            stat_results[src][ib] = fit_result_casc.total_stat
            stat_results[src + "_fermi_only"][ib] = fit_result_casc.total_stat

# ### TO DO
=======
            #ax = flux_points.plot(energy_power=2., label='data', marker='o')

            # plot the final model
            #e_range = [1e-3, 10.] * u.TeV
            # total model
            #casc_model.spectral_model.add_primary = True
            #casc_model.spectral_model.plot(energy_range=e_range, energy_power=2, label='Total', color='k')
            #casc_model.spectral_model.plot_error(energy_range=e_range, energy_power=2)
            # point source
            #obs_model = casc_model.spectral_model.intrinsic_spectral_model * casc_model.spectral_model.ebl
            #obs_model.plot(energy_range=e_range, energy_power=2, label='Point source', color='k', ls='--')

            # cascade
            #casc_model.spectral_model.add_primary = False
            #casc_model.spectral_model.plot(energy_range=e_range, energy_power=2, label='Cascade', color='k', ls='-.')
            #casc_model.spectral_model.add_primary = True

            # fermi SED
            #SEDPlotter.plot_sed(sed, ax=ax, ms=6.,
                                #marker='o',
                                #color='0.7',
                                #mec='0.7',
                                #alpha=1.,
                                #noline=False,
                                #band_alpha=0.5,
                                #line_alpha=1.,
                                #band_linestyle='-',
                                #label="Fermi",
                                #flux_unit='TeV cm-2 s-1',
                                #energy_unit='TeV',
                                #print_name=False
                                #)

            #plt.legend(loc='lower center')
            #plt.ylim(3e-15, 2e-10)
            #plt.xlim(1e-3, 2e1)

# TODO
>>>>>>> 2c387515
#  - Save results
#  - make sure that bias implementation is correct
#  - make control plots: likelihood surface, PS fit, combined fit with halo


<|MERGE_RESOLUTION|>--- conflicted
+++ resolved
@@ -180,12 +180,7 @@
         energy_edges = np.logspace(np.log10(e_min), np.log10(e_max), 10) * u.TeV
 
         fpe = FluxPointsEstimator(energy_edges=energy_edges, source=ps_model.name)
-<<<<<<< HEAD
-        flux_points = fpe.run(datasets=[dataset_stack])
-=======
         flux_points = fpe.run(datasets=dataset_stack)
-        flux_points.table_formatted
->>>>>>> 2c387515
         flux_points.table["is_ul"] = flux_points.table["ts"] < 4
 
         # plot the model and flux points
@@ -338,7 +333,6 @@
             logging.info(f"Parameters after fit:\n{casc_model.parameters.to_table()}")
 
             # plot the flux points
-<<<<<<< HEAD
             if args.plots:
                 fig = plt.figure(dpi=150)
                 ax = flux_points.plot(energy_power=2., label='data', marker='o', fig=fig)
@@ -388,47 +382,7 @@
             stat_results[src][ib] = fit_result_casc.total_stat
             stat_results[src + "_fermi_only"][ib] = fit_result_casc.total_stat
 
-# ### TO DO
-=======
-            #ax = flux_points.plot(energy_power=2., label='data', marker='o')
-
-            # plot the final model
-            #e_range = [1e-3, 10.] * u.TeV
-            # total model
-            #casc_model.spectral_model.add_primary = True
-            #casc_model.spectral_model.plot(energy_range=e_range, energy_power=2, label='Total', color='k')
-            #casc_model.spectral_model.plot_error(energy_range=e_range, energy_power=2)
-            # point source
-            #obs_model = casc_model.spectral_model.intrinsic_spectral_model * casc_model.spectral_model.ebl
-            #obs_model.plot(energy_range=e_range, energy_power=2, label='Point source', color='k', ls='--')
-
-            # cascade
-            #casc_model.spectral_model.add_primary = False
-            #casc_model.spectral_model.plot(energy_range=e_range, energy_power=2, label='Cascade', color='k', ls='-.')
-            #casc_model.spectral_model.add_primary = True
-
-            # fermi SED
-            #SEDPlotter.plot_sed(sed, ax=ax, ms=6.,
-                                #marker='o',
-                                #color='0.7',
-                                #mec='0.7',
-                                #alpha=1.,
-                                #noline=False,
-                                #band_alpha=0.5,
-                                #line_alpha=1.,
-                                #band_linestyle='-',
-                                #label="Fermi",
-                                #flux_unit='TeV cm-2 s-1',
-                                #energy_unit='TeV',
-                                #print_name=False
-                                #)
-
-            #plt.legend(loc='lower center')
-            #plt.ylim(3e-15, 2e-10)
-            #plt.xlim(1e-3, 2e1)
-
 # TODO
->>>>>>> 2c387515
 #  - Save results
 #  - make sure that bias implementation is correct
 #  - make control plots: likelihood surface, PS fit, combined fit with halo
